--- conflicted
+++ resolved
@@ -636,11 +636,7 @@
 			if (type.IsArray)
 				return DType.Array;
 
-<<<<<<< HEAD
-			if (type.IsGenericType && (type.GetGenericTypeDefinition () == typeof (IDictionary<,>) || type.GetGenericTypeDefinition () == typeof (Dictionary<,>)))
-=======
 			if (type.IsGenericType && (type.GetGenericTypeDefinition() == typeof(IDictionary<,>) || type.GetGenericTypeDefinition() == typeof(Dictionary<,>)))
->>>>>>> 2686c4f1
 				return DType.Array;
 
 			//if (type.UnderlyingSystemType != null)
