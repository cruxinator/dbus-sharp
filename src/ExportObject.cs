--- conflicted
+++ resolved
@@ -198,14 +198,8 @@
 				return;
 			}
 
-<<<<<<< HEAD
 			Signature inSig  = mCaller.In,
 			          outSig = mCaller.Out;
-=======
-			Signature inSig, outSig;
-			bool hasDisposableList;
-			TypeImplementer.SigsForMethod (mi, out inSig, out outSig, out hasDisposableList);
->>>>>>> 9ff5f770
 
 			Message msg = method_call.Message;
 			MessageReader msgReader = new MessageReader (msg);
@@ -215,16 +209,13 @@
 
 			Exception raisedException = null;
 			try {
-<<<<<<< HEAD
-				mCaller.Call (Object, msgReader, msg, retWriter);
-=======
-				mCaller (Object, msgReader, msg, retWriter, disposableList);
->>>>>>> 9ff5f770
+				mCaller.Call (Object, msgReader, msg, retWriter, disposableList);
 			} catch (Exception e) {
 				raisedException = e;
 			}
 
 			IssueReply (method_call, outSig, retWriter, mCaller.MetaData, raisedException);
+                        }
 		}
 
 		private void IssueReply (MessageContainer method_call, Signature outSig, MessageWriter retWriter, MethodInfo mi, Exception raisedException)
@@ -269,7 +260,6 @@
 				replyMsg = method_call.CreateError (Mapper.GetInterfaceName (raisedException.GetType ()), raisedException.Message);
 
 			conn.Send (replyMsg);
-			}
 		}
 
 		private void HandlePropertyCall (MessageContainer method_call)
@@ -291,7 +281,7 @@
 				try {
 					if (call == null)
 						throw new BusException ("org.freedesktop.DBus.Error.InvalidArgs", "No such interface");
-					call (Object, msgReader, msg, retWriter);
+					call (Object, msgReader, msg, retWriter, null);
 				} catch (Exception e) { ex = e; }
 
 				IssueReply (method_call, asv, retWriter, null, ex);
@@ -331,7 +321,7 @@
 
 			Exception raised = null;
 			try {
-				pc (Object, msgReader, msg, retWriter);
+				pc (Object, msgReader, msg, retWriter, null);
 			} catch (Exception e) {
 				raised = e;
 			}
